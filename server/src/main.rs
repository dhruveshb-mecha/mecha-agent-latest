use std::time::Duration;

use anyhow::{bail, Result};
use device_settings::services::DeviceSettings;
use heartbeat::service::Heatbeat;
use identity::service::Identity;
use init_tracing_opentelemetry::tracing_subscriber_ext::build_otel_layer;
use init_tracing_opentelemetry::tracing_subscriber_ext::{
    build_logger_text, build_loglevel_filter_layer,
};
use messaging::service::{Messaging, MessagingScope};
use provisioning::service::Provisioning;
use sentry_tracing::{self, EventFilter};
use settings::AgentSettings;
use telemetry::errors::{TelemetryError, TelemetryErrorCodes};
use telemetry::service::TelemetryService;
use tonic::transport::Server;
use tracing::info;
use tracing_subscriber::prelude::__tracing_subscriber_SubscriberExt;

pub mod errors;
pub mod services;

pub mod agent {
    tonic::include_proto!("provisioning");
    tonic::include_proto!("device_settings");
}
<<<<<<< HEAD

pub mod metrics {
    tonic::include_proto!("opentelemetry.proto.collector.metrics.v1");
}

pub mod trace {
    tonic::include_proto!("opentelemetry.proto.collector.trace.v1");
}

pub mod logs {
    tonic::include_proto!("opentelemetry.proto.collector.logs.v1");
}

use logs::logs_service_server::LogsServiceServer;
use metrics::metrics_service_server::MetricsServiceServer;
use trace::trace_service_server::TraceServiceServer;

=======
use crate::agent::device_setting_service_server::DeviceSettingServiceServer;
>>>>>>> f2ba70db
use crate::agent::provisioning_service_server::ProvisioningServiceServer;
use crate::errors::{AgentServerError, AgentServerErrorCodes};
use crate::services::device_settings::DeviceSettingServiceHandler;
use crate::services::provisioning::ProvisioningServiceHandler;
use crate::services::telemetry::{
    TelemetryLogsHandler, TelemetryMetricsHandler, TelemetryTraceHandler,
};

async fn init_grpc_server() -> Result<()> {
    // TODO: pass settings from main()
    let settings = match settings::read_settings_yml() {
        Ok(v) => v,
        Err(_e) => AgentSettings::default(),
    };

    //initiate messaging service and publish a message
    let mut messaging_client =
        Messaging::new(MessagingScope::System, settings.messaging.system.enabled);
    let _ = match messaging_client.connect().await {
        Ok(s) => s,
        Err(e) => bail!(TelemetryError::new(
            TelemetryErrorCodes::InitMessagingClientError,
            format!("error initializing messaging client - {}", e),
            true
        )),
    };

    let addr = format!(
        "{}:{}",
        settings.server.url.unwrap_or(String::from("127.0.0.1")),
        settings.server.port
    )
    .parse()
    .unwrap();
    let provisioning_service = ProvisioningServiceHandler::default();
<<<<<<< HEAD
    let trace_service = TelemetryTraceHandler {
        messaging_client: messaging_client.clone(),
    };
    let log_service = TelemetryLogsHandler {
        messaging_client: messaging_client.clone(),
    };
    let metrics_service = TelemetryMetricsHandler {
        messaging_client: messaging_client.clone(),
    };
=======
    let device_settings_service = DeviceSettingServiceHandler::default();
>>>>>>> f2ba70db

    info!(
        task = "init_grpc_server",
        result = "success",
        "agent server listening on {} [grpc]",
        addr
    );

    match Server::builder()
        .add_service(ProvisioningServiceServer::new(provisioning_service))
<<<<<<< HEAD
        .add_service(MetricsServiceServer::new(metrics_service))
        .add_service(LogsServiceServer::new(log_service))
        .add_service(TraceServiceServer::new(trace_service))
=======
        .add_service(DeviceSettingServiceServer::new(device_settings_service))
>>>>>>> f2ba70db
        .serve(addr)
        .await
    {
        Ok(s) => s,
        Err(e) => bail!(AgentServerError::new(
            AgentServerErrorCodes::InitGRPCServerError,
            format!("error initializing grpc server - {}", e),
            true
        )),
    };
    Ok(())
}

async fn init_provisioning_service() -> Result<bool> {
    println!("init_provisioning_service");
    let agent_settings = match settings::read_settings_yml() {
        Ok(v) => v,
        Err(_e) => AgentSettings::default(),
    };

    // initiate heartbeat client
    let provisioning_service = Provisioning::new(agent_settings.provisioning.clone());
    let code_result = provisioning_service.generate_code();
    match code_result {
        Ok(code) => println!("code: {}", code),
        Err(e) => bail!(e),
    };

    Ok(true)
}
async fn init_heartbeat_service() -> Result<bool> {
    let agent_settings = match settings::read_settings_yml() {
        Ok(v) => v,
        Err(_e) => AgentSettings::default(),
    };

    // return none if system messaging is disabled
    if !agent_settings.messaging.system.enabled {
        info!(
            target = "init_heartbeat_service",
            "system messaging client is disabled"
        );
        return Ok(false);
    }

    // initiate heartbeat client
    let heartbeat_client = Heatbeat::new(agent_settings.clone());
    let _ = heartbeat_client.start().await;

    Ok(true)
}

<<<<<<< HEAD
async fn init_telemtry() {
    let telemetry_settings = match settings::read_settings_yml() {
        Ok(v) => v.telemetry,
        Err(_e) => AgentSettings::default().telemetry,
    };

    if !telemetry_settings.enabled {
        info!(
            target = "init_telemetry_otel_collector_service",
            "Telemetry collection is disabled"
        );
    }

    let _ = TelemetryService::telemetry_init(telemetry_settings);
}

=======
async fn init_device_settings_service() -> Result<bool> {
    let agent_settings = match settings::read_settings_yml() {
        Ok(v) => v,
        Err(_e) => AgentSettings::default(),
    };

    // initiate heartbeat client
    let device_settings_service = DeviceSettings::new(agent_settings.clone());
    let _ = device_settings_service.start().await;

    Ok(true)
}
>>>>>>> f2ba70db
#[tokio::main]
async fn main() -> Result<()> {
    let settings = match settings::read_settings_yml() {
        Ok(settings) => settings,
        Err(_) => AgentSettings::default(),
    };
    // enable the sentry exception reporting if enabled in settings and a DSN path is specified
    if settings.clone().sentry.enabled && settings.clone().sentry.dsn.is_some() {
        let sentry_path = settings.clone().sentry.dsn.unwrap();

        let _guard = sentry::init((
            sentry_path,
            sentry::ClientOptions {
                release: sentry::release_name!(),
                trim_backtraces: true,
                ..Default::default()
            },
        ));
    }

    // TODO: logging to an output file
    // start the tracing service
    let subscriber = tracing_subscriber::registry()
        .with(sentry_tracing::layer().event_filter(|_| EventFilter::Ignore))
        // .with(build_loglevel_filter_layer()) //temp for terminal log
        // .with(build_logger_text()) //temp for terminal log
        .with(build_otel_layer().unwrap()); // trace collection layer
    tracing::subscriber::set_global_default(subscriber).unwrap();
    tracing::info!(
        //sample log
        task = "tracing_setup",
        result = "success",
        "tracing set up",
    );

    // Start the gRPC server in its own task
    let start_grpc = tokio::spawn(async move {
        if let Err(e) = init_grpc_server().await {
            eprintln!("Error initializing GRPC server: {:?}", e);
        } else {
            println!("GRPC server started successfully!");
        }
    });

    let start_services = tokio::spawn(async move {
        if let Err(e) = start_services(settings).await {
            eprintln!("Error initializing services: {:?}", e);
        } else {
            println!("Services started successfully!");
        }
    });
    tokio::join!(start_grpc, start_services);
    Ok(())
}

async fn start_services(settings: AgentSettings) -> Result<()> {
    //step1: check if provisioning is complete
    let identity_client = Identity::new(settings.clone());
    let mut is_provisioned = match identity_client.is_device_provisioned() {
        Ok(v) => v,
        Err(e) => bail!(e),
    };
    //step2: if not complete, start GRPC and the provisioning service
    if !is_provisioned {
        match init_provisioning_service().await {
            Ok(_) => (),
            Err(e) => bail!(e),
        };
    } else {
        match init_heartbeat_service().await {
            Ok(_) => (),
            Err(e) => bail!(e),
        };
        match init_device_settings_service().await {
            Ok(_) => (),
            Err(e) => bail!(e),
        };
    }
<<<<<<< HEAD

    // `init the telemetryService
    init_telemtry().await;
    //init the GRPC server
    match init_grpc_server().await {
        Ok(_) => (),
        Err(e) => bail!(e),
    };

=======
    let _result = tokio::spawn(async move {
        let mut interval = tokio::time::interval(Duration::from_secs(60));
        while !is_provisioned {
            interval.tick().await; // This should go first.
            is_provisioned = match identity_client.is_device_provisioned() {
                Ok(v) => v,
                Err(e) => bail!(e),
            };
            if is_provisioned {
                match init_heartbeat_service().await {
                    Ok(_) => (),
                    Err(e) => bail!(e),
                };
                match init_device_settings_service().await {
                    Ok(_) => (),
                    Err(e) => bail!(e),
                };
            }
        }
        Ok(())
    });
>>>>>>> f2ba70db
    Ok(())
}<|MERGE_RESOLUTION|>--- conflicted
+++ resolved
@@ -23,9 +23,7 @@
 
 pub mod agent {
     tonic::include_proto!("provisioning");
-    tonic::include_proto!("device_settings");
-}
-<<<<<<< HEAD
+}
 
 pub mod metrics {
     tonic::include_proto!("opentelemetry.proto.collector.metrics.v1");
@@ -39,13 +37,7 @@
     tonic::include_proto!("opentelemetry.proto.collector.logs.v1");
 }
 
-use logs::logs_service_server::LogsServiceServer;
-use metrics::metrics_service_server::MetricsServiceServer;
-use trace::trace_service_server::TraceServiceServer;
-
-=======
 use crate::agent::device_setting_service_server::DeviceSettingServiceServer;
->>>>>>> f2ba70db
 use crate::agent::provisioning_service_server::ProvisioningServiceServer;
 use crate::errors::{AgentServerError, AgentServerErrorCodes};
 use crate::services::device_settings::DeviceSettingServiceHandler;
@@ -53,6 +45,12 @@
 use crate::services::telemetry::{
     TelemetryLogsHandler, TelemetryMetricsHandler, TelemetryTraceHandler,
 };
+use logs::logs_service_server::LogsServiceServer;
+use logs::logs_service_server::LogsServiceServer;
+use metrics::metrics_service_server::MetricsServiceServer;
+use metrics::metrics_service_server::MetricsServiceServer;
+use trace::trace_service_server::TraceServiceServer;
+use trace::trace_service_server::TraceServiceServer;
 
 async fn init_grpc_server() -> Result<()> {
     // TODO: pass settings from main()
@@ -81,7 +79,6 @@
     .parse()
     .unwrap();
     let provisioning_service = ProvisioningServiceHandler::default();
-<<<<<<< HEAD
     let trace_service = TelemetryTraceHandler {
         messaging_client: messaging_client.clone(),
     };
@@ -91,9 +88,7 @@
     let metrics_service = TelemetryMetricsHandler {
         messaging_client: messaging_client.clone(),
     };
-=======
     let device_settings_service = DeviceSettingServiceHandler::default();
->>>>>>> f2ba70db
 
     info!(
         task = "init_grpc_server",
@@ -104,13 +99,10 @@
 
     match Server::builder()
         .add_service(ProvisioningServiceServer::new(provisioning_service))
-<<<<<<< HEAD
         .add_service(MetricsServiceServer::new(metrics_service))
         .add_service(LogsServiceServer::new(log_service))
         .add_service(TraceServiceServer::new(trace_service))
-=======
         .add_service(DeviceSettingServiceServer::new(device_settings_service))
->>>>>>> f2ba70db
         .serve(addr)
         .await
     {
@@ -163,7 +155,6 @@
     Ok(true)
 }
 
-<<<<<<< HEAD
 async fn init_telemtry() {
     let telemetry_settings = match settings::read_settings_yml() {
         Ok(v) => v.telemetry,
@@ -180,7 +171,22 @@
     let _ = TelemetryService::telemetry_init(telemetry_settings);
 }
 
-=======
+async fn init_telemtry() {
+    let telemetry_settings = match settings::read_settings_yml() {
+        Ok(v) => v.telemetry,
+        Err(_e) => AgentSettings::default().telemetry,
+    };
+
+    if !telemetry_settings.enabled {
+        info!(
+            target = "init_telemetry_otel_collector_service",
+            "Telemetry collection is disabled"
+        );
+    }
+
+    let _ = TelemetryService::telemetry_init(telemetry_settings);
+}
+
 async fn init_device_settings_service() -> Result<bool> {
     let agent_settings = match settings::read_settings_yml() {
         Ok(v) => v,
@@ -193,7 +199,6 @@
 
     Ok(true)
 }
->>>>>>> f2ba70db
 #[tokio::main]
 async fn main() -> Result<()> {
     let settings = match settings::read_settings_yml() {
@@ -272,17 +277,6 @@
             Err(e) => bail!(e),
         };
     }
-<<<<<<< HEAD
-
-    // `init the telemetryService
-    init_telemtry().await;
-    //init the GRPC server
-    match init_grpc_server().await {
-        Ok(_) => (),
-        Err(e) => bail!(e),
-    };
-
-=======
     let _result = tokio::spawn(async move {
         let mut interval = tokio::time::interval(Duration::from_secs(60));
         while !is_provisioned {
@@ -296,6 +290,8 @@
                     Ok(_) => (),
                     Err(e) => bail!(e),
                 };
+                // `init the telemetryService
+                init_telemtry().await;
                 match init_device_settings_service().await {
                     Ok(_) => (),
                     Err(e) => bail!(e),
@@ -304,6 +300,5 @@
         }
         Ok(())
     });
->>>>>>> f2ba70db
     Ok(())
 }