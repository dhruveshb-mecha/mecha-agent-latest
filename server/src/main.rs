use anyhow::{bail, Result};
use futures::StreamExt;
use init_tracing_opentelemetry::tracing_subscriber_ext::build_otel_layer;
use init_tracing_opentelemetry::tracing_subscriber_ext::{
    build_logger_text, build_loglevel_filter_layer,
};
use messaging::service::{Messaging, MessagingScope};
use messaging::Bytes;
use sentry_tracing::{self, EventFilter};
use settings::AgentSettings;
<<<<<<< HEAD
use telemetry::service::TelemetryService;
use tracing::info;
=======
use std::{thread, time};
>>>>>>> 171bb974
use tonic::transport::Server;
use tracing::info;
use tracing_subscriber::prelude::__tracing_subscriber_SubscriberExt;

pub mod errors;
pub mod services;

pub mod agent {
    tonic::include_proto!("provisioning");
}

pub mod metrics {
    tonic::include_proto!("opentelemetry.proto.collector.metrics.v1");
}

pub mod trace {
    tonic::include_proto!("opentelemetry.proto.collector.trace.v1");
}

pub mod logs {
    tonic::include_proto!("opentelemetry.proto.collector.logs.v1");
}

use metrics::metrics_service_server::MetricsServiceServer;
use logs::logs_service_server::LogsServiceServer;
use trace::trace_service_server::TraceServiceServer;

use crate::agent::provisioning_service_server::ProvisioningServiceServer;
use crate::errors::{AgentServerError, AgentServerErrorCodes};
use crate::services::provisioning::ProvisioningServiceHandler;
use crate::services::telemetry::{TelemetryTraceHandler, TelemetryLogsHandler, TelemetryMetricsHandler};

async fn init_grpc_server() -> Result<()> {
    // TODO: pass settings from main()
    let server_settings = match settings::read_settings_yml() {
        Ok(v) => v.server,
<<<<<<< HEAD
        Err(_e) =>  AgentSettings::default().server,
=======
        Err(e) => AgentSettings::default().server,
>>>>>>> 171bb974
    };
    let addr = format!(
        "{}:{}",
        server_settings.url.unwrap_or(String::from("127.0.0.1")),
        server_settings.port
    )
    .parse()
    .unwrap();
    let provisioning_service = ProvisioningServiceHandler::default();
    let trace_service = TelemetryTraceHandler::default();
    let log_service = TelemetryLogsHandler::default();
    let metrics_service = TelemetryMetricsHandler::default();


    info!(
        task = "init_grpc_server",
        result = "success",
        "agent server listening on {} [grpc]",
        addr
    );

    match Server::builder()
        .add_service(ProvisioningServiceServer::new(provisioning_service))
        .add_service(MetricsServiceServer::new(metrics_service))
        .add_service(LogsServiceServer::new(log_service))
        .add_service(TraceServiceServer::new(trace_service))
        .serve(addr)
        .await
    {
        Ok(s) => s,
        Err(e) => bail!(AgentServerError::new(
            AgentServerErrorCodes::InitGRPCServerError,
            format!("error initializing grpc server - {}", e),
            true
        )),
    };
    Ok(())
}

async fn init_system_messaging_client() -> Result<Option<Messaging>> {
    let messaging_settings = match settings::read_settings_yml() {
        Ok(v) => v.messaging,
        Err(_e) => AgentSettings::default().messaging,
    };

    // return none if system messaging is disabled
    if !messaging_settings.system.enabled {
        info!(
            target = "init_system_messaging_client",
            "system messaging client is disabled"
        );
        return Ok(None);
    }

    let mut messaging_client = Messaging::new(MessagingScope::System, true);
    let _ = match messaging_client.connect().await {
        Ok(s) => s,
        Err(_) => false, // TODO: dont stop the agent but add re-connection with exponential backoff
    };

    // subscribe
    tokio::task::spawn({
        let messaging_client = messaging_client.clone();
        async move {
            // subscribe to messages
            let mut subscriber = messaging_client
                .subscribe("sys.commands.hello_mecha".into())
                .await?;

            println!("Awaiting messages on foo");
            while let Some(message) = subscriber.next().await {
                println!("Received message {message:?}");
                println!("Received message header {:?}", message.headers);
            }
            Ok::<(), anyhow::Error>(())
        }
    });

<<<<<<< HEAD
 

    // // publish message
    // thread::sleep(time::Duration::from_secs(5));
    // let is_published = messaging_client.publish("foo", Bytes::from("bar1")).await?;
    // println!("Message published - {}", is_published);
=======
    // publish message
    thread::sleep(time::Duration::from_secs(5));
    let is_published = messaging_client
        .publish("sys.commands.hello_mecha", Bytes::from("bar1"))
        .await?;
    println!("Message published - {}", is_published);
>>>>>>> 171bb974

    Ok(Some(messaging_client))
}

<<<<<<< HEAD
async fn init_telemtry() -> Result<Option<TelemetryService>> {
    let telemetry_settings = match settings::read_settings_yml() {
        Ok(v) => v.telemetry,
        Err(_e) =>  AgentSettings::default().telemetry,
    };

    if !telemetry_settings.enabled {
        info!(target="init_telemetry_otel_collector_service", "Telemetry collection is disabled");
        return Ok(None);
    }

    let telemetry_service = TelemetryService::new(telemetry_settings).await;

    tokio::task::spawn({
        let telemetry_service = telemetry_service.clone();
        async move {
            telemetry_service.start_telemetry().await;
            Ok::<(), anyhow::Error>(())
        }
    });
    Ok(Some(telemetry_service))
}


=======
>>>>>>> 171bb974
#[tokio::main]
async fn main() -> Result<()> {
    
    let settings = match settings::read_settings_yml() {
        Ok(settings) => settings,
        Err(_) => AgentSettings::default(),
    };

    // setup sentry reporting
    // enable the sentry exception reporting if enabled in settings and a DSN path is specified
    if settings.sentry.enabled && settings.sentry.dsn.is_some() {
        let sentry_path = settings.sentry.dsn.unwrap();

        let _guard = sentry::init((
            sentry_path,
            sentry::ClientOptions {
                release: sentry::release_name!(),
                trim_backtraces: true,
                ..Default::default()
            },
        ));
    }

    // TODO: logging to an output file
    // start the tracing service
    let subscriber = tracing_subscriber::registry()
        .with(sentry_tracing::layer().event_filter(|_| EventFilter::Ignore))
        .with(build_loglevel_filter_layer()) //temp for terminal log
        .with(build_logger_text()) //temp for terminal log
        .with(build_otel_layer().unwrap()); // trace collection layer
    tracing::subscriber::set_global_default(subscriber).unwrap();
    tracing::info!(
        //sample log
        task = "tracing_setup",
        result = "success",
        "tracing set up",
    );

    // start the agent services
    // match init_system_messaging_client().await {
    //     Ok(_) => (),
    //     Err(e) => bail!(e),
    // };

    match init_telemtry().await {
        Ok(_) => (),
        Err(e) => bail!(e),
    }

    match init_grpc_server().await {
        Ok(_) => (),
        Err(e) => bail!(e),
    };

    Ok(())
}<|MERGE_RESOLUTION|>--- conflicted
+++ resolved
@@ -8,14 +8,10 @@
 use messaging::Bytes;
 use sentry_tracing::{self, EventFilter};
 use settings::AgentSettings;
-<<<<<<< HEAD
 use telemetry::service::TelemetryService;
 use tracing::info;
-=======
 use std::{thread, time};
->>>>>>> 171bb974
 use tonic::transport::Server;
-use tracing::info;
 use tracing_subscriber::prelude::__tracing_subscriber_SubscriberExt;
 
 pub mod errors;
@@ -50,11 +46,7 @@
     // TODO: pass settings from main()
     let server_settings = match settings::read_settings_yml() {
         Ok(v) => v.server,
-<<<<<<< HEAD
         Err(_e) =>  AgentSettings::default().server,
-=======
-        Err(e) => AgentSettings::default().server,
->>>>>>> 171bb974
     };
     let addr = format!(
         "{}:{}",
@@ -133,26 +125,16 @@
         }
     });
 
-<<<<<<< HEAD
- 
-
-    // // publish message
-    // thread::sleep(time::Duration::from_secs(5));
-    // let is_published = messaging_client.publish("foo", Bytes::from("bar1")).await?;
-    // println!("Message published - {}", is_published);
-=======
     // publish message
     thread::sleep(time::Duration::from_secs(5));
     let is_published = messaging_client
         .publish("sys.commands.hello_mecha", Bytes::from("bar1"))
         .await?;
     println!("Message published - {}", is_published);
->>>>>>> 171bb974
 
     Ok(Some(messaging_client))
 }
 
-<<<<<<< HEAD
 async fn init_telemtry() -> Result<Option<TelemetryService>> {
     let telemetry_settings = match settings::read_settings_yml() {
         Ok(v) => v.telemetry,
@@ -161,7 +143,6 @@
 
     if !telemetry_settings.enabled {
         info!(target="init_telemetry_otel_collector_service", "Telemetry collection is disabled");
-        return Ok(None);
     }
 
     let telemetry_service = TelemetryService::new(telemetry_settings).await;
@@ -177,8 +158,6 @@
 }
 
 
-=======
->>>>>>> 171bb974
 #[tokio::main]
 async fn main() -> Result<()> {
     
@@ -186,8 +165,6 @@
         Ok(settings) => settings,
         Err(_) => AgentSettings::default(),
     };
-
-    // setup sentry reporting
     // enable the sentry exception reporting if enabled in settings and a DSN path is specified
     if settings.sentry.enabled && settings.sentry.dsn.is_some() {
         let sentry_path = settings.sentry.dsn.unwrap();
