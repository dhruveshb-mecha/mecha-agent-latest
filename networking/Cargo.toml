[package]
name = "networking"
version.workspace = true
authors.workspace = true
description.workspace = true
documentation.workspace = true
edition.workspace = true
license.workspace = true
repository.workspace = true
homepage.workspace = true

# See more keys and their definitions at https://doc.rust-lang.org/cargo/reference/manifest.html

[dependencies]
settings = { path = "../settings" }
events = { path = "../core/events" }
channel = { path = "../commons/channel" }
<<<<<<< HEAD
agent_settings = { path = "../core/settings" }
messaging = { path = "../messaging" }
identity = { path = "../identity" }
wireguard = { path = "../commons/wireguard" }
anyhow = { version = "1.0.71", features = ["backtrace"]}
tokio = { version = "1.27.0" }
tonic = "0.10.2"
tracing = "0.1"
tokio-util = "0.7.10"
sentry-anyhow = { version= "0.32.1", features = ["backtrace"]}
sha256 = "1.1.2"
serde_json = "1.0.33"
serde = { version  = "1.0.159", features = ["derive"]}
crypto = { path = "../commons/crypto" }
futures = "0.3.28"
local-ip-address = "0.6.1"
=======
crypto = { path = "../commons/crypto" }
fs = { path = "../commons/fs" }
agent-settings = { path = "../core/settings" }
anyhow = { workspace = true }
tokio = { workspace = true }
tokio-util = { workspace = true }
tonic = { workspace = true }
tonic-types = { workspace = true }
tracing = { workspace = true }
tracing-subscriber = { workspace = true }
reqwest = { workspace = true }
sentry = { workspace = true }
sentry-tracing = { workspace = true }
sentry-anyhow = { workspace = true }
serde = { workspace = true }
serde_json = { workspace = true }
serde_yaml = { workspace = true }
sha256 = { workspace = true }
chrono = { workspace = true }
tar = "0.4.40"
flate2 = "1.0.28"
zip = "0.6.6"
nix = {version="0.27.1", features=["user"]}
ipaddress = "0.1.3"
iprange = { version = "0.6", features = ["serde"] }
ipnet = "2.9.0"
>>>>>>> 18be2d23
<|MERGE_RESOLUTION|>--- conflicted
+++ resolved
@@ -15,24 +15,6 @@
 settings = { path = "../settings" }
 events = { path = "../core/events" }
 channel = { path = "../commons/channel" }
-<<<<<<< HEAD
-agent_settings = { path = "../core/settings" }
-messaging = { path = "../messaging" }
-identity = { path = "../identity" }
-wireguard = { path = "../commons/wireguard" }
-anyhow = { version = "1.0.71", features = ["backtrace"]}
-tokio = { version = "1.27.0" }
-tonic = "0.10.2"
-tracing = "0.1"
-tokio-util = "0.7.10"
-sentry-anyhow = { version= "0.32.1", features = ["backtrace"]}
-sha256 = "1.1.2"
-serde_json = "1.0.33"
-serde = { version  = "1.0.159", features = ["derive"]}
-crypto = { path = "../commons/crypto" }
-futures = "0.3.28"
-local-ip-address = "0.6.1"
-=======
 crypto = { path = "../commons/crypto" }
 fs = { path = "../commons/fs" }
 agent-settings = { path = "../core/settings" }
@@ -58,5 +40,4 @@
 nix = {version="0.27.1", features=["user"]}
 ipaddress = "0.1.3"
 iprange = { version = "0.6", features = ["serde"] }
-ipnet = "2.9.0"
->>>>>>> 18be2d23
+ipnet = "2.9.0"