--- conflicted
+++ resolved
@@ -25,7 +25,6 @@
 sentry-anyhow = { version= "0.32.1", features = ["backtrace"]}
 sha256 = "1.1.2"
 tokio = { version = "1.27.0", features = ["full"] }
-<<<<<<< HEAD
 tokio-util = "0.7.10"
 once_cell = "1.19.0"
 opentelemetry = { version="0.21.0", features=["metrics"] }
@@ -33,7 +32,4 @@
 opentelemetry-otlp = {version="0.14.0", features = ["tonic", "metrics", "logs"] }
 opentelemetry-semantic-conventions = "0.13.0"
 opentelemetry_sdk = { version="0.21.0", features=["rt-tokio", "logs"] }
-sysinfo = "0.30.5"
-=======
-tokio-util = "0.7.10"
->>>>>>> 089635e6
+sysinfo = "0.30.5"